--- conflicted
+++ resolved
@@ -226,25 +226,13 @@
 
 ### Upgrading from the gatsby-image@2
 
-<<<<<<< HEAD
 We've included a codemod to help you migrate to the new `gatsby-plugin-image` API.
 
 1. Install JSCodeshift as a global module
-=======
-We will be releasing a codemod to automatically update your queries and imports. In the meantime, you can use the compat layer to make the transformation easier. This will be removed when we leave beta, but for now, it allows you to try the component with your existing queries.
-
-```jsx
-import React from "react"
-import { graphql } from "gatsby"
-// Note the different import
-import { GatsbyImage } from "gatsby-plugin-image/compat"
->>>>>>> 5adfdcde
 
 ```shell
 npm install -g jscodeshift
 ```
-
-<<<<<<< HEAD
 2. Install this package
 
 ```shell
@@ -257,19 +245,6 @@
 
 ```shell
 jscodeshift -t node_modules/gatsby-plugin-image/transforms/gatsby-plugin-image.js my-project/src
-=======
-export const query = graphql`
-  query {
-    file(relativePath: { eq: "blog/avatars/kyle-mathews.jpeg" }) {
-      childImageSharp {
-        fixed(width: 125, height: 125) {
-          ...GatsbyImageSharpFixed
-        }
-      }
-    }
-  }
-`
->>>>>>> 5adfdcde
 ```
 
 **Be sure to include `src` at the end of your project path to prevent the codemod from running against `node_modules` and other directories**
