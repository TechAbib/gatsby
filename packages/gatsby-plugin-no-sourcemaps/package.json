{
  "name": "gatsby-plugin-no-sourcemaps",
  "description": "Disable sourcemaps when building javascript",
<<<<<<< HEAD
  "version": "1.0.4-1",
=======
  "version": "1.0.4",
>>>>>>> 0649a0e8
  "author": "Stuart Taylor <stuart@freecodecamp.org>",
  "bugs": {
    "url": "https://github.com/gatsbyjs/gatsby/issues"
  },
  "homepage": "https://github.com/gatsbyjs/gatsby/tree/master/packages/gatsby-plugin-no-sourcemaps#readme",
  "keywords": [
    "gatsby",
    "sourcemaps",
    "webpack"
  ],
  "license": "MIT",
  "main": "index.js",
<<<<<<< HEAD
  "repository": {
    "type": "git",
    "url": "https://github.com/gatsbyjs/gatsby.git"
  }
=======
  "repository": "https://github.com/gatsbyjs/gatsby/tree/master/packages/gatsby-plugin-no-sourcemaps"
>>>>>>> 0649a0e8
}<|MERGE_RESOLUTION|>--- conflicted
+++ resolved
@@ -1,11 +1,7 @@
 {
   "name": "gatsby-plugin-no-sourcemaps",
   "description": "Disable sourcemaps when building javascript",
-<<<<<<< HEAD
   "version": "1.0.4-1",
-=======
-  "version": "1.0.4",
->>>>>>> 0649a0e8
   "author": "Stuart Taylor <stuart@freecodecamp.org>",
   "bugs": {
     "url": "https://github.com/gatsbyjs/gatsby/issues"
@@ -18,12 +14,5 @@
   ],
   "license": "MIT",
   "main": "index.js",
-<<<<<<< HEAD
-  "repository": {
-    "type": "git",
-    "url": "https://github.com/gatsbyjs/gatsby.git"
-  }
-=======
   "repository": "https://github.com/gatsbyjs/gatsby/tree/master/packages/gatsby-plugin-no-sourcemaps"
->>>>>>> 0649a0e8
 }