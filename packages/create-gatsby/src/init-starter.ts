import { execSync } from "child_process"
import execa, { Options } from "execa"
import fs from "fs-extra"
import path from "path"
import { reporter } from "./reporter"
import { spin } from "tiny-spin"
import { getConfigStore } from "./get-config-store"
type PackageManager = "yarn" | "npm"
import c from "ansi-colors"
<<<<<<< HEAD
import { kebabify } from "."

const packageManagerConfigKey = `cli.packageManager`

export const getPackageManager = (): PackageManager =>
  getConfigStore().get(packageManagerConfigKey)
=======
import { clearLine } from "./utils"

const packageManagerConfigKey = `cli.packageManager`

const kebabify = (str: string): string =>
  str
    .replace(/([a-z])([A-Z])/g, `$1-$2`)
    .replace(/[^a-zA-Z]+/g, `-`)
    .toLowerCase()

export const getPackageManager = (
  npmConfigUserAgent?: string
): PackageManager => {
  const configStore = getConfigStore()
  const actualPackageManager = configStore.get(packageManagerConfigKey)
>>>>>>> 7577e3ff

  if (actualPackageManager) {
    return actualPackageManager
  }

  if (npmConfigUserAgent?.includes(`yarn`)) {
    configStore.set(packageManagerConfigKey, `yarn`)
    return `yarn`
  }

  configStore.set(packageManagerConfigKey, `npm`)
  return `npm`
}

// Checks the existence of yarn package
// We use yarnpkg instead of yarn to avoid conflict with Hadoop yarn
// Refer to https://github.com/yarnpkg/yarn/issues/673
const checkForYarn = (): boolean => {
  try {
    execSync(`yarnpkg --version`, { stdio: `ignore` })
    return true
  } catch (e) {
    reporter.info(
      `Woops! You have chosen "yarn" as your package manager, but it doesn't seem be installed on your machine. You can install it from https://yarnpkg.com/getting-started/install or change your preferred package manager with the command "gatsby options set pm npm". As a fallback, we will run the next steps with npm.`
    )
    return false
  }
}

// Initialize newly cloned directory as a git repo
const gitInit = async (
  rootPath: string
): Promise<execa.ExecaReturnBase<string>> =>
  await execa(`git`, [`init`], { cwd: rootPath })

// Create a .gitignore file if it is missing in the new directory
const maybeCreateGitIgnore = async (rootPath: string): Promise<void> => {
  if (fs.existsSync(path.join(rootPath, `.gitignore`))) {
    return
  }

  await fs.writeFile(
    path.join(rootPath, `.gitignore`),
    `.cache\nnode_modules\npublic\n`
  )
}

// Create an initial git commit in the new directory
const createInitialGitCommit = async (rootPath: string): Promise<void> => {
  await execa(`git`, [`add`, `-A`], { cwd: rootPath })
  // use execSync instead of spawn to handle git clients using
  // pgp signatures (with password)
  try {
    execSync(`git commit -m "Initial commit from gatsby"`, {
      cwd: rootPath,
    })
  } catch {
    // Remove git support if initial commit fails
    reporter.info(`Initial git commit failed - removing git support\n`)
    fs.removeSync(path.join(rootPath, `.git`))
  }
}

const setNameInPackage = async (
  sitePath: string,
  name: string
): Promise<void> => {
  const packageJsonPath = path.join(sitePath, `package.json`)
  const packageJson = await fs.readJSON(packageJsonPath)
  packageJson.name = kebabify(name)
  packageJson.description = name
  try {
    const result = await execa(`git`, [`config`, `user.name`])
    if (result.failed) {
      delete packageJson.author
    } else {
      packageJson.author = result.stdout
    }
  } catch (e) {
    delete packageJson.author
  }

  await fs.writeJSON(packageJsonPath, packageJson)
}

// Executes `npm install` or `yarn install` in rootPath.
const install = async (
  rootPath: string,
  packages: Array<string>
): Promise<void> => {
  const prevDir = process.cwd()

  reporter.info(`${c.blueBright(c.symbols.pointer)} Installing Gatsby...`)

  process.chdir(rootPath)

  const npmConfigUserAgent = process.env.npm_config_user_agent

  try {
    const pm = getPackageManager(npmConfigUserAgent)

    const options: Options = {
      stderr: `inherit`,
    }

    const config = [`--loglevel`, `error`, `--color`, `always`]

    if (pm === `yarn` && checkForYarn()) {
      const args = packages.length
        ? [`add`, `--silent`, ...packages]
        : [`--silent`]

      await fs.remove(`package-lock.json`)
      await execa(`yarnpkg`, args, options)
    } else {
      await fs.remove(`yarn.lock`)
      await execa(`npm`, [`install`, ...config], options)
      await clearLine()

      reporter.success(`Installed Gatsby`)
      reporter.info(`${c.blueBright(c.symbols.pointer)} Installing plugins...`)

      await execa(`npm`, [`install`, ...config, ...packages], options)
      await clearLine()
    }

    reporter.success(`Installed plugins`)
  } catch (e) {
    reporter.panic(e.message)
  } finally {
    process.chdir(prevDir)
  }
}

// Clones starter from URI.
const clone = async (
  url: string,
  rootPath: string,
  branch?: string
): Promise<void> => {
  const branchProps = branch ? [`-b`, branch] : []
  const stop = spin(`Cloning site template`)
  const args = [
    `clone`,
    ...branchProps,
    url,
    rootPath,
    `--recursive`,
    `--depth=1`,
    `--quiet`,
  ].filter(arg => Boolean(arg))

  try {
    await execa(`git`, args)

    reporter.success(`Created site from template`)
  } catch (err) {
    reporter.panic(err.message)
  }

  stop()
  await fs.remove(path.join(rootPath, `.git`))
}

export async function gitSetup(rootPath: string): Promise<void> {
  await gitInit(rootPath)
  await maybeCreateGitIgnore(rootPath)
  await createInitialGitCommit(rootPath)
}

/**
 * Main function that clones or copies the starter.
 */
export async function initStarter(
  starter: string,
  rootPath: string,
  packages: Array<string>,
  siteName: string
): Promise<void> {
  const sitePath = path.resolve(rootPath)

  await clone(starter, sitePath)

  await setNameInPackage(sitePath, siteName)

  await install(rootPath, packages)

  // trackCli(`NEW_PROJECT_END`);
}<|MERGE_RESOLUTION|>--- conflicted
+++ resolved
@@ -7,30 +7,22 @@
 import { getConfigStore } from "./get-config-store"
 type PackageManager = "yarn" | "npm"
 import c from "ansi-colors"
-<<<<<<< HEAD
 import { kebabify } from "."
 
 const packageManagerConfigKey = `cli.packageManager`
 
-export const getPackageManager = (): PackageManager =>
-  getConfigStore().get(packageManagerConfigKey)
-=======
+
 import { clearLine } from "./utils"
 
 const packageManagerConfigKey = `cli.packageManager`
 
-const kebabify = (str: string): string =>
-  str
-    .replace(/([a-z])([A-Z])/g, `$1-$2`)
-    .replace(/[^a-zA-Z]+/g, `-`)
-    .toLowerCase()
 
 export const getPackageManager = (
   npmConfigUserAgent?: string
 ): PackageManager => {
   const configStore = getConfigStore()
   const actualPackageManager = configStore.get(packageManagerConfigKey)
->>>>>>> 7577e3ff
+
 
   if (actualPackageManager) {
     return actualPackageManager
