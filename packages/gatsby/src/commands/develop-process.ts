import url from "url"
import fs from "fs"
import openurl from "better-opn"
import chokidar from "chokidar"
import { SchemaComposer } from "graphql-compose"
import path from "path"

import webpackHotMiddleware from "webpack-hot-middleware"
import webpackDevMiddleware from "webpack-dev-middleware"
import glob from "glob"
import express from "express"
import got from "got"
import webpack from "webpack"
import graphqlHTTP from "express-graphql"
import graphqlPlayground from "graphql-playground-middleware-express"
import graphiqlExplorer from "gatsby-graphiql-explorer"
import { formatError, GraphQLSchema } from "graphql"

import webpackConfig from "../utils/webpack.config"
import bootstrap from "../bootstrap"
import { store } from "../redux"
import { syncStaticDir } from "../utils/get-static-dir"
import { buildHTML } from "./build-html"
import { withBasePath } from "../utils/path"
import report from "gatsby-cli/lib/reporter"
import launchEditor from "react-dev-utils/launchEditor"
import formatWebpackMessages from "react-dev-utils/formatWebpackMessages"
import chalk from "chalk"
import address from "address"
import cors from "cors"
import telemetry from "gatsby-telemetry"
import * as WorkerPool from "../utils/worker/pool"
import http from "http"
import https from "https"

import {
  bootstrapSchemaHotReloader,
  startSchemaHotReloader,
  stopSchemaHotReloader,
} from "../bootstrap/schema-hot-reloader"
import bootstrapPageHotReloader from "../bootstrap/page-hot-reloader"
import { developStatic } from "./develop-static"
import withResolverContext from "../schema/context"
import sourceNodes from "../utils/source-nodes"
import { createSchemaCustomization } from "../utils/create-schema-customization"
import { rebuild as rebuildSchema } from "../schema"
import { websocketManager } from "../utils/websocket-manager"
import getSslCert from "../utils/get-ssl-cert"
import { slash } from "gatsby-core-utils"
import { initTracer } from "../utils/tracer"
import apiRunnerNode from "../utils/api-runner-node"
import db from "../db"
import { detectPortInUseAndPrompt } from "../utils/detect-port-in-use-and-prompt"
import onExit from "signal-exit"
import queryUtil from "../query"
import queryWatcher from "../query/query-watcher"
import requiresWriter from "../bootstrap/requires-writer"
import {
  reportWebpackWarnings,
  structureWebpackErrors,
} from "../utils/webpack-error-utils"
import { waitUntilAllJobsComplete } from "../utils/wait-until-jobs-complete"
import {
  userPassesFeedbackRequestHeuristic,
  showFeedbackRequest,
} from "../utils/feedback"
import { mapPagesToStaticQueryHashes } from "../utils/map-pages-to-static-query-hashes"
import pageDataUtil from "../utils/page-data"

import { Stage, IProgram } from "./types"

// checks if a string is a valid ip
const REGEX_IP = /^(?:(?:25[0-5]|2[0-4][0-9]|1[0-9][0-9]|[1-9]?[0-9])\.){3}(?:25[0-5]|2[0-4][0-9]|1[0-9][0-9]|[1-9]?[0-9])$/

// const isInteractive = process.stdout.isTTY

// Watch the static directory and copy files to public as they're added or
// changed. Wait 10 seconds so copying doesn't interfere with the regular
// bootstrap.
setTimeout(() => {
  syncStaticDir()
}, 10000)

// Time for another story...
// When the parent process is killed by SIGKILL, Node doesm't kill spawned child processes
// Hence, we peiodically send a heart beat to the parent to check if it is still alive
// This will crash with Error [ERR_IPC_CHANNEL_CLOSED]: Channel closed
// and kill the orphaned child process as a result
if (process.send) {
  setInterval(() => {
    process.send!({
      type: `HEARTBEAT`,
    })
  }, 1000)
}

onExit(() => {
  telemetry.trackCli(`DEVELOP_STOP`)
})

process.on(`message`, msg => {
  if (msg.type === `COMMAND` && msg.action.type === `EXIT`) {
    process.exit(msg.action.payload)
  }
})

type ActivityTracker = any // TODO: Replace this with proper type once reporter is typed

interface IServer {
  compiler: webpack.Compiler
  listener: http.Server | https.Server
  webpackActivity: ActivityTracker
}

async function startServer(program: IDevelopArgs): Promise<IServer> {
  const indexHTMLActivity = report.phantomActivity(`building index.html`, {})
  indexHTMLActivity.start()
  const directory = program.directory
  const directoryPath = withBasePath(directory)
  const workerPool = WorkerPool.create()
  const createIndexHtml = async (activity: ActivityTracker): Promise<void> => {
    try {
      await buildHTML({
        program,
        stage: Stage.DevelopHTML,
        pagePaths: [`/`],
        workerPool,
        activity,
      })
    } catch (err) {
      if (err.name !== `WebpackError`) {
        report.panic(err)
        return
      }
      report.panic(
        report.stripIndent`
          There was an error compiling the html.js component for the development server.

          See our docs page on debugging HTML builds for help https://gatsby.dev/debug-html
        `,
        err
      )
    }
  }

  await createIndexHtml(indexHTMLActivity)

  indexHTMLActivity.end()

  // report.stateUpdate(`webpack`, `IN_PROGRESS`)

  // const webpackActivity = report.activityTimer(`Building development bundle`, {
  //   id: `webpack-develop`,
  // })
  const webpackActivity = {
    start: () => {
      console.log('webpack start')
    },
    end: () => {
      console.log(`webpack end`)
    }
  }
  webpackActivity.start()

  const devConfig = await webpackConfig(
    program,
    directory,
    `develop`,
    program.port,
    { parentSpan: webpackActivity.span }
  )

  const compiler = webpack(devConfig)

  /**
   * Set up the express app.
   **/
  const app = express()
  app.use(telemetry.expressMiddleware(`DEVELOP`))
  app.use(
    webpackHotMiddleware(compiler, {
      log: false,
      path: `/__webpack_hmr`,
      heartbeat: 10 * 1000,
    })
  )

  app.use(cors())

  /**
   * Pattern matching all endpoints with graphql or graphiql with 1 or more leading underscores
   */
  const graphqlEndpoint = `/_+graphi?ql`

  if (process.env.GATSBY_GRAPHQL_IDE === `playground`) {
    app.get(
      graphqlEndpoint,
      graphqlPlayground({
        endpoint: `/___graphql`,
      }),
      () => { }
    )
  } else {
    graphiqlExplorer(app, {
      graphqlEndpoint,
    })
  }

  app.use(
    graphqlEndpoint,
    graphqlHTTP(
      (): graphqlHTTP.OptionsData => {
        const {
          schema,
          schemaCustomization,
        }: {
          schema: GraphQLSchema
          schemaCustomization: {
            composer: SchemaComposer<any>
            context: any
          }
        } = store.getState()

        return {
          schema,
          graphiql: false,
          context: withResolverContext({
            schema,
            schemaComposer: schemaCustomization.composer,
            context: {},
            customContext: schemaCustomization.context,
          }),
          customFormatErrorFn(err): unknown {
            return {
              ...formatError(err),
              stack: err.stack ? err.stack.split(`\n`) : [],
            }
          },
        }
      }
    )
  )

  /**
   * Refresh external data sources.
   * This behavior is disabled by default, but the ENABLE_GATSBY_REFRESH_ENDPOINT env var enables it
   * If no GATSBY_REFRESH_TOKEN env var is available, then no Authorization header is required
   **/
  const REFRESH_ENDPOINT = `/__refresh`
  const refresh = async (req: express.Request): Promise<void> => {
    stopSchemaHotReloader()
    let activity = report.activityTimer(`createSchemaCustomization`, {})
    activity.start()
    await createSchemaCustomization({
      refresh: true,
    })
    activity.end()
    activity = report.activityTimer(`Refreshing source data`, {})
    activity.start()
    await sourceNodes({
      webhookBody: req.body,
    })
    activity.end()
    activity = report.activityTimer(`rebuild schema`)
    activity.start()
    await rebuildSchema({ parentSpan: activity })
    activity.end()
    startSchemaHotReloader()
  }
  app.use(REFRESH_ENDPOINT, express.json())
  app.post(REFRESH_ENDPOINT, (req, res) => {
    const enableRefresh = process.env.ENABLE_GATSBY_REFRESH_ENDPOINT
    const refreshToken = process.env.GATSBY_REFRESH_TOKEN
    const authorizedRefresh =
      !refreshToken || req.headers.authorization === refreshToken

    if (enableRefresh && authorizedRefresh) {
      refresh(req)
    }
    res.end()
  })

  app.get(`/__open-stack-frame-in-editor`, (req, res) => {
    launchEditor(req.query.fileName, req.query.lineNumber)
    res.end()
  })

  // Disable directory indexing i.e. serving index.html from a directory.
  // This can lead to serving stale html files during development.
  //
  // We serve by default an empty index.html that sets up the dev environment.
  app.use(developStatic(`public`, { index: false }))

  const webpackDevMiddlewareInstance = webpackDevMiddleware(compiler, {
    logLevel: `silent`,
    publicPath: devConfig.output.publicPath,
    watchOptions: devConfig.devServer
      ? devConfig.devServer.watchOptions
      : null,
    stats: `errors-only`,
  })

  const webpackWatching = webpackDevMiddlewareInstance.context.watching

  app.use(
    webpackDevMiddlewareInstance
  )

  // Expose access to app for advanced use cases
  const { developMiddleware } = store.getState().config

  if (developMiddleware) {
    developMiddleware(app, program)
  }

  // Set up API proxy.
  const { proxy } = store.getState().config
  if (proxy) {
    proxy.forEach(({ prefix, url }) => {
      app.use(`${prefix}/*`, (req, res) => {
        const proxiedUrl = url + req.originalUrl
        const {
          // remove `host` from copied headers
          // eslint-disable-next-line @typescript-eslint/no-unused-vars
          headers: { host, ...headers },
          method,
        } = req
        req
          .pipe(
            got
              .stream(proxiedUrl, { headers, method, decompress: false })
              .on(`response`, response =>
                res.writeHead(response.statusCode || 200, response.headers)
              )
              .on(`error`, (err, _, response) => {
                if (response) {
                  res.writeHead(response.statusCode || 400, response.headers)
                } else {
                  const message = `Error when trying to proxy request "${req.originalUrl}" to "${proxiedUrl}"`

                  report.error(message, err)
                  res.sendStatus(500)
                }
              })
          )
          .pipe(res)
      })
    }, cors())
  }

  await apiRunnerNode(`onCreateDevServer`, { app })

  // In case nothing before handled hot-update - send 404.
  // This fixes "Unexpected token < in JSON at position 0" runtime
  // errors after restarting development server and
  // cause automatic hard refresh in the browser.
  app.use(/.*\.hot-update\.json$/i, (_, res) => {
    res.status(404).end()
  })

  // Render an HTML page and serve it.
  app.use((_, res) => {
    res.sendFile(directoryPath(`public/index.html`), err => {
      if (err) {
        res.status(500).end()
      }
    })
  })

  /**
   * Set up the HTTP server and socket.io.
   * If a SSL cert exists in program, use it with `createServer`.
   **/
  const server = program.ssl
    ? https.createServer(program.ssl, app)
    : new http.Server(app)

  const socket = websocketManager.init({ server, directory: program.directory })

  const listener = server.listen(program.port, program.host)

  // Register watcher that rebuilds index.html every time html.js changes.
  const watchGlobs = [`src/html.js`, `plugins/**/gatsby-ssr.js`].map(path =>
    slash(directoryPath(path))
  )

  chokidar.watch(watchGlobs).on(`change`, async () => {
    await createIndexHtml(indexHTMLActivity)
    socket.to(`clients`).emit(`reload`)
  })

  return { compiler, listener, webpackActivity, webpackWatching }
}

interface IDevelopArgs extends IProgram {
  graphqlTracing: boolean
}

module.exports = async (program: IDevelopArgs): Promise<void> => {
  // We want to prompt the feedback request when users quit develop
  // assuming they pass the heuristic check to know they are a user
  // we want to request feedback from, and we're not annoying them.
  process.on(
    `SIGINT`,
    async (): Promise<void> => {
      if (await userPassesFeedbackRequestHeuristic()) {
        showFeedbackRequest()
      }
      process.exit(0)
    }
  )

  if (process.env.GATSBY_EXPERIMENTAL_PAGE_BUILD_ON_DATA_CHANGES) {
    report.panic(
      `The flag ${chalk.yellow(
        `GATSBY_EXPERIMENTAL_PAGE_BUILD_ON_DATA_CHANGES`
      )} is not available with ${chalk.cyan(
        `gatsby develop`
      )}, please retry using ${chalk.cyan(`gatsby build`)}`
    )
  }
  initTracer(program.openTracingConfigFile)
  report.pendingActivity({ id: `webpack-develop` })
  telemetry.trackCli(`DEVELOP_START`)
  telemetry.startBackgroundUpdate()

  const port =
    typeof program.port === `string` ? parseInt(program.port, 10) : program.port

  // In order to enable custom ssl, --cert-file --key-file and -https flags must all be
  // used together
  if ((program[`cert-file`] || program[`key-file`]) && !program.https) {
    report.panic(
      `for custom ssl --https, --cert-file, and --key-file must be used together`
    )
  }

  try {
    program.port = await detectPortInUseAndPrompt(port)
  } catch (e) {
    if (e.message === `USER_REJECTED`) {
      process.exit(0)
    }

    throw e
  }

  // Check if https is enabled, then create or get SSL cert.
  // Certs are named 'devcert' and issued to the host.
  if (program.https) {
    const sslHost =
      program.host === `0.0.0.0` || program.host === `::`
        ? `localhost`
        : program.host

    if (REGEX_IP.test(sslHost)) {
      report.panic(
        `You're trying to generate a ssl certificate for an IP (${sslHost}). Please use a hostname instead.`
      )
    }

    program.ssl = await getSslCert({
      name: sslHost,
      caFile: program[`ca-file`],
      certFile: program[`cert-file`],
      keyFile: program[`key-file`],
      directory: program.directory,
    })
  }

  // Start bootstrap process.
  const { graphqlRunner } = await bootstrap(program)

  // Start the createPages hot reloader.
  bootstrapPageHotReloader(graphqlRunner)

  // Start the schema hot reloader.
  bootstrapSchemaHotReloader()

  await queryUtil.initialProcessQueries({
    graphqlTracing: program.graphqlTracing,
  })

  require(`../redux/actions`).boundActionCreators.setProgramStatus(
    `BOOTSTRAP_QUERY_RUNNING_FINISHED`
  )
  await db.saveState()

  await waitUntilAllJobsComplete()
  requiresWriter.writeAll(store.getState())
  requiresWriter.startListener()
  db.startAutosave()
  queryUtil.startListeningToDevelopQueue({
    graphqlTracing: program.graphqlTracing,
  })
  queryWatcher.startWatchDeletePage()


  debugger


  console.log('----START----')

  let { compiler, webpackActivity, webpackWatching } = await startServer(program)

  interface IPreparedUrls {
    lanUrlForConfig: string
    lanUrlForTerminal: string
    localUrlForTerminal: string
    localUrlForBrowser: string
  }

  function prepareUrls(
    protocol: `http` | `https`,
    host: string,
    port: number
  ): IPreparedUrls {
    const formatUrl = (hostname: string): string =>
      url.format({
        protocol,
        hostname,
        port,
        pathname: `/`,
      })
    const prettyPrintUrl = (hostname: string): string =>
      url.format({
        protocol,
        hostname,
        port: chalk.bold(String(port)),
        pathname: `/`,
      })

    const isUnspecifiedHost = host === `0.0.0.0` || host === `::`
    let prettyHost = host
    let lanUrlForConfig
    let lanUrlForTerminal
    if (isUnspecifiedHost) {
      prettyHost = `localhost`

      try {
        // This can only return an IPv4 address
        lanUrlForConfig = address.ip()
        if (lanUrlForConfig) {
          // Check if the address is a private ip
          // https://en.wikipedia.org/wiki/Private_network#Private_IPv4_address_spaces
          if (
            /^10[.]|^172[.](1[6-9]|2[0-9]|3[0-1])[.]|^192[.]168[.]/.test(
              lanUrlForConfig
            )
          ) {
            // Address is private, format it for later use
            lanUrlForTerminal = prettyPrintUrl(lanUrlForConfig)
          } else {
            // Address is not private, so we will discard it
            lanUrlForConfig = undefined
          }
        }
      } catch (_e) {
        // ignored
      }
    }
    // TODO collect errors (GraphQL + Webpack) in Redux so we
    // can clear terminal and print them out on every compile.
    // Borrow pretty printing code from webpack plugin.
    const localUrlForTerminal = prettyPrintUrl(prettyHost)
    const localUrlForBrowser = formatUrl(prettyHost)
    return {
      lanUrlForConfig,
      lanUrlForTerminal,
      localUrlForTerminal,
      localUrlForBrowser,
    }
  }

  function printInstructions(appName: string, urls: IPreparedUrls): void {
    console.log()
    console.log(`You can now view ${chalk.bold(appName)} in the browser.`)
    console.log()

    if (urls.lanUrlForTerminal) {
      console.log(
        `  ${chalk.bold(`Local:`)}            ${urls.localUrlForTerminal}`
      )
      console.log(
        `  ${chalk.bold(`On Your Network:`)}  ${urls.lanUrlForTerminal}`
      )
    } else {
      console.log(`  ${urls.localUrlForTerminal}`)
    }

    console.log()
    console.log(
      `View ${
      process.env.GATSBY_GRAPHQL_IDE === `playground`
        ? `the GraphQL Playground`
        : `GraphiQL`
      }, an in-browser IDE, to explore your site's data and schema`
    )
    console.log()

    if (urls.lanUrlForTerminal) {
      console.log(
        `  ${chalk.bold(`Local:`)}            ${
        urls.localUrlForTerminal
        }___graphql`
      )
      console.log(
        `  ${chalk.bold(`On Your Network:`)}  ${
        urls.lanUrlForTerminal
        }___graphql`
      )
    } else {
      console.log(`  ${urls.localUrlForTerminal}___graphql`)
    }

    console.log()
    console.log(`Note that the development build is not optimized.`)
    console.log(
      `To create a production build, use ` + `${chalk.cyan(`gatsby build`)}`
    )
    console.log()
  }

  function printDeprecationWarnings(): void {
    type DeprecatedAPIList = ["boundActionCreators", "pathContext"] // eslint-disable-line
    const deprecatedApis: DeprecatedAPIList = [
      `boundActionCreators`,
      `pathContext`,
    ]
    const fixMap = {
      boundActionCreators: {
        newName: `actions`,
        docsLink: `https://gatsby.dev/boundActionCreators`,
      },
      pathContext: {
        newName: `pageContext`,
        docsLink: `https://gatsby.dev/pathContext`,
      },
    }
    const deprecatedLocations = {
      boundActionCreators: [] as string[],
      pathContext: [] as string[],
    }

    glob
      .sync(`{,!(node_modules|public)/**/}*.js`, { nodir: true })
      .forEach(file => {
        const fileText = fs.readFileSync(file)
        const matchingApis = deprecatedApis.filter(api =>
          fileText.includes(api)
        )
        matchingApis.forEach(api => deprecatedLocations[api].push(file))
      })

    deprecatedApis.forEach(api => {
      if (deprecatedLocations[api].length) {
        console.log(
          `%s %s %s %s`,
          chalk.cyan(api),
          chalk.yellow(`is deprecated. Please use`),
          chalk.cyan(fixMap[api].newName),
          chalk.yellow(
            `instead. For migration instructions, see ${fixMap[api].docsLink}\nCheck the following files:`
          )
        )
        console.log()
        deprecatedLocations[api].forEach(file => console.log(file))
        console.log()
      }
    })
  }

  compiler.hooks.invalid.tap(`log compiling`, function (...args) {
    console.log(`set invalid`, args, this)
  })

  compiler.hooks.watchRun.tapAsync(`log compiling`, function (_, done) {
    if (webpackActivity) {
      webpackActivity.end()
    }
    // webpackActivity = report.activityTimer(`Re-building development bundle`, {
    //   id: `webpack-develop`,
    // })
    webpackActivity = {
      start: () => {
        console.log('webpack re-start')
      },
      end: () => {
        console.log(`webpack end`)
      }
    }
    webpackActivity.start()

    done()
  })

  let isFirstCompile = true
  // "done" event fires when Webpack has finished recompiling the bundle.
  // Whether or not you have warnings or errors, you will get this event.
  compiler.hooks.done.tapAsync(`print gatsby instructions`, function (
    stats,
    done
  ) {
    // We have switched off the default Webpack output in WebpackDevServer
    // options so we are going to "massage" the warnings and errors and present
    // them in a readable focused way.
    const messages = formatWebpackMessages(stats.toJson({}, true))
    const urls = prepareUrls(
      program.ssl ? `https` : `http`,
      program.host,
      program.proxyPort
    )
    const isSuccessful = !messages.errors.length

    if (isSuccessful && isFirstCompile) {
      printInstructions(
        program.sitePackageJson.name || `(Unnamed package)`,
        urls
      )
      printDeprecationWarnings()
      if (program.open) {
        Promise.resolve(openurl(urls.localUrlForBrowser)).catch(() =>
          console.log(
            `${chalk.yellow(
              `warn`
            )} Browser not opened because no browser was found`
          )
        )
      }
    }

    isFirstCompile = false

    if (webpackActivity) {
      reportWebpackWarnings(stats)

      if (!isSuccessful) {
        const errors = structureWebpackErrors(
          `develop`,
          stats.compilation.errors
        )
        webpackActivity.panicOnBuild(errors)
      }
      webpackActivity.end()
      webpackActivity = null
    }

<<<<<<< HEAD
    webpackWatching.suspend()

    setTimeout(
      () => {
        console.log('----RESUME----')
        webpackWatching.resume()
      },
      10000
    )
=======
    if (isSuccessful) {
      const state = store.getState()
      const mapOfPagesToStaticQueryHashes = mapPagesToStaticQueryHashes(
        state,
        stats
      )

      const publicDir = path.join(program.directory, `public`)

      mapOfPagesToStaticQueryHashes.forEach(
        async (staticQueryHashes, pagePath) => {
          const page = state.pages.get(pagePath)

          await pageDataUtil.writePageData({ publicDir }, page, {
            staticQueryHashes,
          })
        }
      )
    }
>>>>>>> 50dbfd7a

    done()
  })
}<|MERGE_RESOLUTION|>--- conflicted
+++ resolved
@@ -745,17 +745,16 @@
       webpackActivity = null
     }
 
-<<<<<<< HEAD
-    webpackWatching.suspend()
-
-    setTimeout(
-      () => {
-        console.log('----RESUME----')
-        webpackWatching.resume()
-      },
-      10000
-    )
-=======
+    // webpackWatching.suspend()
+
+    // setTimeout(
+    //   () => {
+    //     console.log('----RESUME----')
+    //     webpackWatching.resume()
+    //   },
+    //   10000
+    // )
+
     if (isSuccessful) {
       const state = store.getState()
       const mapOfPagesToStaticQueryHashes = mapPagesToStaticQueryHashes(
@@ -768,14 +767,17 @@
       mapOfPagesToStaticQueryHashes.forEach(
         async (staticQueryHashes, pagePath) => {
           const page = state.pages.get(pagePath)
+          const moduleDependencies = Array.from(state.queryModuleDependencies.get(pagePath) || [])
 
           await pageDataUtil.writePageData({ publicDir }, page, {
             staticQueryHashes,
+            moduleDependencies,
           })
         }
       )
-    }
->>>>>>> 50dbfd7a
+
+      websocketManager.flushPageData()
+    }
 
     done()
   })
