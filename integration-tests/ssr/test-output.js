// To run the test script manually on a site (e.g. to test a plugin):
// - build the site first
// - start the develop server
// - run this script
;(async function () {
  const { getPageHtmlFilePath } = require(`gatsby/dist/utils/page-html`)
  const { join } = require(`path`)
  const fs = require(`fs-extra`)
  const fetch = require(`node-fetch`)
  const diff = require(`jest-diff`)
  const prettier = require(`prettier`)
  const cheerio = require(`cheerio`)
  const stripAnsi = require(`strip-ansi`)

  const devSiteBasePath = `http://localhost:8000`

  const comparePath = async path => {
    const format = htmlStr => prettier.format(htmlStr, { parser: `html` })

    const filterHtml = htmlStr => {
      const $ = cheerio.load(htmlStr)
      // There are many script tag differences
      $(`script`).remove()
      // Only added in production. Dev uses css-loader
      $(`#gatsby-global-css`).remove()
      // Only in prod
      $(`link[rel="preload"]`).remove()
      // Only in prod
      $(`meta[name="generator"]`).remove()
      // Only in dev
      $(`meta[name="note"]`).remove()

      return $.html()
    }

    const builtHtml = format(
      filterHtml(
        fs.readFileSync(
          getPageHtmlFilePath(join(process.cwd(), `public`), path),
          `utf-8`
        )
      )
    )

<<<<<<< HEAD
    // Fetch once to trigger re-compilation.
    await fetch(`${devSiteBasePath}/${path}`)

    // Then wait for 6 seconds to ensure it's ready to go.
    // Otherwise, tests are flaky depending on the speed of the testing machine.
    await new Promise(resolve => {
      setTimeout(() => resolve(), 6000)
    })

    const rawDevHtml = await fetch(`${devSiteBasePath}/${path}`).then(res =>
      res.text()
    )
=======
    let devStatus = 200
    const rawDevHtml = await fetch(`${devSiteBasePath}/${path}`).then(res => {
      devStatus = res.status
      return res.text()
    })

    if (devStatus !== 200) {
      return false
    }
>>>>>>> 4fb1f621

    const devHtml = format(filterHtml(rawDevHtml))
    const diffResult = diff(devHtml, builtHtml, {
      contextLines: 3,
      expand: false,
    })
    if (
      stripAnsi(diffResult) === `Compared values have no visual difference.`
    ) {
      return true
    } else {
      console.log(`path "${path}" has differences between dev & prod`)
      console.log(diffResult)
      return false
    }
  }

  const response = await fetch(`${devSiteBasePath}/__graphql`, {
    method: `POST`,
    headers: { "Content-Type": `application/json` },
    body: JSON.stringify({
      query: `query MyQuery {
  allSitePage {
    nodes {
      path
    }
  }
}
`,
    }),
  }).then(res => res.json()) // expecting a json response

  const paths = response.data.allSitePage.nodes
    .map(n => n.path)
    .filter(p => p !== `/dev-404-page/`)

  console.log(
    `testing these paths for differences between dev & prod outputs`,
    paths
  )

  const results = await Promise.all(paths.map(p => comparePath(p)))
  // Test all true
  if (results.every(r => r)) {
    process.exit(0)
  } else {
    process.exit(1)
  }
})()<|MERGE_RESOLUTION|>--- conflicted
+++ resolved
@@ -42,7 +42,6 @@
       )
     )
 
-<<<<<<< HEAD
     // Fetch once to trigger re-compilation.
     await fetch(`${devSiteBasePath}/${path}`)
 
@@ -52,10 +51,6 @@
       setTimeout(() => resolve(), 6000)
     })
 
-    const rawDevHtml = await fetch(`${devSiteBasePath}/${path}`).then(res =>
-      res.text()
-    )
-=======
     let devStatus = 200
     const rawDevHtml = await fetch(`${devSiteBasePath}/${path}`).then(res => {
       devStatus = res.status
@@ -65,7 +60,6 @@
     if (devStatus !== 200) {
       return false
     }
->>>>>>> 4fb1f621
 
     const devHtml = format(filterHtml(rawDevHtml))
     const diffResult = diff(devHtml, builtHtml, {
