--- conflicted
+++ resolved
@@ -4,7 +4,6 @@
     - /contributing/
     - link: /contributing/community/
       items:
-<<<<<<< HEAD
         - /contributing/why-contribute-to-gatsby/
         - /contributing/contributor-swag/
         - /contributing/pair-programming/
@@ -15,29 +14,6 @@
         - /contributing/how-to-pitch-gatsby/
     - /contributing/code-of-conduct/
     - /contributing/gatsby-style-guide/
-    - /contributing/gatsby-docs-translation-guide/
-    - link: /contributing/how-to-contribute/
-=======
-        - title: Why Contribute to Gatsby?
-          link: /contributing/why-contribute-to-gatsby/
-        - title: Free Swag for Contributors
-          link: /contributing/contributor-swag/
-        - title: Pair Programming Sessions
-          link: /contributing/pair-programming/
-        - title: Gatsby Community Events
-          link: /contributing/events/
-        - title: Where to Participate in the Community
-          link: /contributing/where-to-participate/
-        - title: Organize a Gatsby Event
-          link: /contributing/organize-a-gatsby-event/
-        - title: How to Run a Gatsby Workshop
-          link: /contributing/how-to-run-a-gatsby-workshop/
-        - title: How to Pitch Gatsby
-          link: /contributing/how-to-pitch-gatsby/
-    - title: Code of Conduct
-      link: /contributing/code-of-conduct/
-    - title: Gatsby Style Guide
-      link: /contributing/gatsby-style-guide/
     - title: Translating Gatsbyjs.org
       link: /contributing/translation
       items:
@@ -51,9 +27,7 @@
           link: /contributing/translation/sync-guide/
         - title: Translation Style Guide
           link: /contributing/translation/style-guide/
-    - title: How to Contribute
-      link: /contributing/how-to-contribute/
->>>>>>> 2c7212ea
+    - link: /contributing/how-to-contribute/
       items:
         - /contributing/how-to-file-an-issue/
         - /contributing/how-to-make-a-reproducible-test-case/
